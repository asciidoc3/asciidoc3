--- conflicted
+++ resolved
@@ -4838,11 +4838,7 @@
                 self.cursor[2] = result  # So we don't re-evaluate.
         if result:
             # Unescape escaped system macros.
-<<<<<<< HEAD
-            # Second line 'r' to fix:
-=======
             # Second line 'r' to fix
->>>>>>> e467a9b8
             # 'usr/lib/python3.6/sre_parse.py'
             # 'bad escape \i at position ...'
             if macros.match('+', \
